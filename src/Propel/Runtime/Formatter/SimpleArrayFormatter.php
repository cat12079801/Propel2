--- conflicted
+++ resolved
@@ -74,8 +74,6 @@
         return $result;
     }
 
-<<<<<<< HEAD
-=======
     /**
      * Formats an ActiveRecord object
      *
@@ -88,7 +86,6 @@
         return $record ? $record->toArray() : array();
     }
 
->>>>>>> 02b754d3
     public function isObjectFormatter()
     {
         return false;
