<?php

/**
 * MIT License. This file is part of the Propel package.
 * For the full copyright and license information, please view the LICENSE
 * file that was distributed with this source code.
 */

namespace Propel\Generator\Util;

use Exception;
use PDO;
use PDOStatement;
use Propel\Generator\Builder\Util\SchemaReader;
use Propel\Generator\Config\GeneratorConfigInterface;
use Propel\Generator\Config\QuickGeneratorConfig;
use Propel\Generator\Exception\BuildException;
use Propel\Generator\Model\Database;
use Propel\Generator\Model\Diff\DatabaseComparator;
use Propel\Generator\Model\Table;
use Propel\Generator\Platform\SqlitePlatform;
use Propel\Runtime\Adapter\Pdo\SqliteAdapter;
use Propel\Runtime\Connection\ConnectionInterface;
use Propel\Runtime\Connection\ConnectionWrapper;
<<<<<<< HEAD
use Propel\Runtime\Connection\StatementWrapper;
=======
use Propel\Runtime\Connection\PdoConnection;
>>>>>>> e82b0a0b
use Propel\Runtime\Propel;

class QuickBuilder
{
    /**
     * The Xml.
     *
     * @var string
     */
    protected $schema;

    /**
     * The Database Schema.
     *
     * @var string
     */
    protected $schemaName;

    /**
     * @var \Propel\Generator\Platform\PlatformInterface
     */
    protected $platform;

    /**
     * @var \Propel\Generator\Config\GeneratorConfigInterface
     */
    protected $config;

    /**
     * @var \Propel\Generator\Model\Database
     */
    protected $database;

    /**
     * @var \Propel\Generator\Reverse\SchemaParserInterface
     */
    protected $parser;

    /**
     * @var array
     */
    protected $classTargets = ['tablemap', 'object', 'query', 'objectstub', 'querystub'];

    /**
     * Identifier quoting for reversed database.
     *
     * @var bool
     */
    protected $identifierQuoting = false;

    /**
     * @param string $schema
     *
     * @return void
     */
    public function setSchema($schema)
    {
        $this->schema = $schema;
    }

    /**
     * @return string
     */
    public function getSchema()
    {
        return $this->schema;
    }

    /**
     * @param string $schemaName
     *
     * @return void
     */
    public function setSchemaName($schemaName)
    {
        $this->schemaName = $schemaName;
    }

    /**
     * @return string
     */
    public function getSchemaName()
    {
        return $this->schemaName;
    }

    /**
     * @param \Propel\Generator\Reverse\SchemaParserInterface $parser
     *
     * @return void
     */
    public function setParser($parser)
    {
        $this->parser = $parser;
    }

    /**
     * @return \Propel\Generator\Reverse\SchemaParserInterface
     */
    public function getParser()
    {
        return $this->parser;
    }

    /**
     * Setter for the platform property
     *
     * @param \Propel\Generator\Platform\PlatformInterface $platform
     *
     * @return void
     */
    public function setPlatform($platform)
    {
        $this->platform = $platform;
    }

    /**
     * Getter for the platform property
     *
     * @return \Propel\Generator\Platform\PlatformInterface
     */
    public function getPlatform()
    {
        if ($this->platform === null) {
            $this->platform = new SqlitePlatform();
        }

        $this->platform->setIdentifierQuoting($this->identifierQuoting);

        return $this->platform;
    }

    /**
     * Setter for the config property
     *
     * @param \Propel\Generator\Config\GeneratorConfigInterface $config
     *
     * @return void
     */
    public function setConfig(GeneratorConfigInterface $config)
    {
        $this->config = $config;
    }

    /**
     * Getter for the config property
     *
     * @return \Propel\Generator\Config\GeneratorConfigInterface
     */
    public function getConfig()
    {
        if ($this->config === null) {
            $this->config = new QuickGeneratorConfig();
        }

        return $this->config;
    }

    /**
     * @param string $schema
     * @param string|null $dsn
     * @param string|null $user
     * @param string|null $pass
     * @param \Propel\Runtime\Adapter\AdapterInterface|null $adapter
     *
     * @return \Propel\Runtime\Connection\ConnectionWrapper
     */
    public static function buildSchema($schema, $dsn = null, $user = null, $pass = null, $adapter = null)
    {
        $builder = new self();
        $builder->setSchema($schema);

        return $builder->build($dsn, $user, $pass, $adapter);
    }

    /**
     * @param string|null $dsn
     * @param string|null $user
     * @param string|null $pass
     * @param \Propel\Runtime\Adapter\AdapterInterface|null $adapter
     * @param array|null $classTargets
     *
     * @return \Propel\Runtime\Connection\ConnectionWrapper
     */
    public function build($dsn = null, $user = null, $pass = null, $adapter = null, ?array $classTargets = null)
    {
        if ($dsn === null) {
            $dsn = 'sqlite::memory:';
        }
        if ($adapter === null) {
            $adapter = new SqliteAdapter();
        }
        if ($classTargets === null) {
            $classTargets = $this->classTargets;
        }
        $pdo = new PdoConnection($dsn, $user, $pass);
        $con = new ConnectionWrapper($pdo);
        $con->setAttribute(PDO::ATTR_ERRMODE, PDO::ERRMODE_WARNING);
        /** @var \Propel\Runtime\Adapter\Pdo\SqliteAdapter $adapter */
        $adapter->initConnection($con, []);
        $this->buildSQL($con);
        $this->buildClasses($classTargets);
        $name = $this->getDatabase()->getName();
        Propel::getServiceContainer()->setAdapter($name, $adapter);
        Propel::getServiceContainer()->setConnection($name, $con);

        return $con;
    }

    /**
     * @return \Propel\Generator\Model\Database|null
     */
    public function getDatabase()
    {
        if ($this->database === null) {
            $xtad = new SchemaReader($this->getPlatform());
            $xtad->setGeneratorConfig($this->getConfig());
            $appData = $xtad->parseString($this->schema);
            $this->database = $appData->getDatabase(); // does final initialization
        }

        return $this->database;
    }

    /**
     * @param \Propel\Runtime\Connection\ConnectionInterface $con
     *
     * @throws \Exception
     *
     * @return int
     */
    public function buildSQL(ConnectionInterface $con)
    {
        $sql = $this->getSQL();
        $statements = SqlParser::parseString($sql);
        foreach ($statements as $statement) {
            if (strpos($statement, 'DROP') === 0) {
                // drop statements cause errors since the table doesn't exist
                continue;
            }
            try {
                $stmt = $con->prepare($statement);
<<<<<<< HEAD
                if ($stmt instanceof StatementWrapper) {
=======
                if ($stmt instanceof PDOStatement) {
>>>>>>> e82b0a0b
                    // only execute if has no error
                    $stmt->execute();
                }
            } catch (Exception $e) {
                throw new Exception('SQL failed: ' . $statement, 0, $e);
            }
        }

        return count($statements);
    }

    /**
     * @param \Propel\Runtime\Connection\ConnectionInterface $con
     *
     * @throws \Propel\Generator\Exception\BuildException
     *
     * @return \Propel\Generator\Model\Database|null
     */
    public function updateDB(ConnectionInterface $con)
    {
        $database = $this->readConnectedDatabase();
        $diff = DatabaseComparator::computeDiff($database, $this->database);

        if ($diff === false) {
            return null;
        }
        /** @var \Propel\Generator\Platform\DefaultPlatform $platform */
        $platform = $this->database->getPlatform();
        $sql = $platform->getModifyDatabaseDDL($diff);

        $statements = SqlParser::parseString($sql);
        foreach ($statements as $statement) {
            try {
                $stmt = $con->prepare($statement);
                $stmt->execute();
            } catch (Exception $e) {
                //echo $sql; //uncomment for better debugging
                throw new BuildException(sprintf(
                    "Can not execute SQL: \n%s\nFrom database: \n%s\n\nTo database: \n%s\n\nDiff:\n%s",
                    $statement,
                    $this->database,
                    $database,
                    $diff
                ), null, $e);
            }
        }

        return $database;
    }

    /**
     * @return \Propel\Generator\Model\Database
     */
    public function readConnectedDatabase()
    {
        $this->getDatabase();
        $database = new Database();
        $database->setSchema($this->database->getSchema());
        $database->setName($this->database->getName());
        $database->setPlatform($this->getPlatform());
        $this->getParser()->parse($database);

        return $database;
    }

    /**
     * @return string
     */
    public function getSQL()
    {
        /** @var \Propel\Generator\Platform\DefaultPlatform $platform */
        $platform = $this->getPlatform();

        return $platform->getAddTablesDDL($this->getDatabase());
    }

    /**
     * @param string[]|null $classTargets
     *
     * @return string
     */
    public function getBuildName($classTargets = null)
    {
        $tables = [];
        foreach ($this->getDatabase()->getTables() as $table) {
            if (count($tables) > 3) {
                break;
            }
            $tables[] = $table->getName();
        }
        $name = implode('_', $tables);
        if (!$classTargets || count($classTargets) === 5) {
            $name .= '-all';
        } else {
            $name .= '-' . implode('_', $classTargets);
        }

        return $name;
    }

    /**
     * @param string[]|null $classTargets array('tablemap', 'object', 'query', 'objectstub', 'querystub')
     * @param bool $separate pass true to get for each class a own file. better for debugging.
     *
     * @return void
     */
    public function buildClasses(?array $classTargets = null, $separate = false)
    {
        $classes = $classTargets === null ? ['tablemap', 'object', 'query', 'objectstub', 'querystub'] : $classTargets;

        $dirHash = substr(sha1(getcwd()), 0, 10);
        $dir = sys_get_temp_dir() . '/propelQuickBuild-' . Propel::VERSION . "-$dirHash/";

        if (!is_dir($dir)) {
            mkdir($dir);
        }

        $includes = [];
        $allCode = '';
        $allCodeName = [];
        foreach ($this->getDatabase()->getTables() as $table) {
            if (5 > count($allCodeName)) {
                $allCodeName[] = $table->getPhpName();
            }

            if ($separate) {
                foreach ($classes as $class) {
                    $code = $this->getClassesForTable($table, [$class]);
                        $tempFile = $dir
                            . str_replace('\\', '-', $table->getPhpName())
                            . "-$class"
                            . '.php';
                        file_put_contents($tempFile, "<?php\n" . $code);
                        $includes[] = $tempFile;
                }
            } else {
                $code = $this->getClassesForTable($table, $classes);
                $allCode .= $code;
            }
        }
        if ($separate) {
            foreach ($includes as $tempFile) {
                include($tempFile);
            }
        } else {
            $tempFile = $dir . implode('_', $allCodeName) . '.php';
            file_put_contents($tempFile, "<?php\n" . $allCode);
            include($tempFile);
        }
    }

    /**
     * @param string[]|null $classTargets
     *
     * @return string
     */
    public function getClasses(?array $classTargets = null)
    {
        $script = '';
        foreach ($this->getDatabase()->getTables() as $table) {
            $script .= $this->getClassesForTable($table, $classTargets);
        }

        return $script;
    }

    /**
     * @param \Propel\Generator\Model\Table $table
     * @param string[]|null $classTargets
     *
     * @return string
     */
    public function getClassesForTable(Table $table, ?array $classTargets = null)
    {
        if ($classTargets === null) {
            $classTargets = $this->classTargets;
        }

        $script = '';

        foreach ($classTargets as $target) {
            /** @var \Propel\Generator\Builder\Om\AbstractOMBuilder $abstractBuilder */
            $abstractBuilder = $this->getConfig()->getConfiguredBuilder($table, $target);
            $class = $abstractBuilder->build();
            $script .= $this->fixNamespaceDeclarations($class);
        }

        if ($col = $table->getChildrenColumn()) {
            if ($col->isEnumeratedClasses()) {
                foreach ($col->getChildren() as $child) {
                    if ($child->getAncestor()) {
                        /** @var \Propel\Generator\Builder\Om\QueryInheritanceBuilder $builder */
                        $builder = $this->getConfig()->getConfiguredBuilder($table, 'queryinheritance');
                        $builder->setChild($child);
                        $class = $builder->build();
                        $script .= $this->fixNamespaceDeclarations($class);

                        foreach (['objectmultiextend', 'queryinheritancestub'] as $target) {
                            /** @var \Propel\Generator\Builder\Om\MultiExtendObjectBuilder $builder */
                            $builder = $this->getConfig()->getConfiguredBuilder($table, $target);
                            $builder->setChild($child);
                            $class = $builder->build();
                            $script .= $this->fixNamespaceDeclarations($class);
                        }
                    }
                }
            }
        }

        if ($table->getInterface()) {
            $interface = $this->getConfig()->getConfiguredBuilder($table, 'interface')->build();
            $script .= $this->fixNamespaceDeclarations($interface);
        }

        if ($table->hasAdditionalBuilders()) {
            foreach ($table->getAdditionalBuilders() as $builderClass) {
                $builder = new $builderClass($table);
                $class = $builder->build();
                $script .= $this->fixNamespaceDeclarations($class);
            }
        }

        $script = str_replace('<?php', '', $script);

        return $script;
    }

    /**
     * @param string $schema
     * @param string $tableName
     *
     * @return void
     */
    public static function debugClassesForTable($schema, $tableName)
    {
        $builder = new self();
        $builder->setSchema($schema);
        foreach ($builder->getDatabase()->getTables() as $table) {
            if ($table->getName() == $tableName) {
                echo $builder->getClassesForTable($table);
            }
        }
    }

    /**
     * @see https://github.com/symfony/symfony/blob/master/src/Symfony/Component/ClassLoader/ClassCollectionLoader.php
     *
     * @param string $source
     *
     * @return string
     */
    public function fixNamespaceDeclarations($source)
    {
        $source = $this->forceNamespace($source);

        if (!function_exists('token_get_all')) {
            return $source;
        }

        $output = '';
        $inNamespace = false;
        $tokens = token_get_all($source);

        for ($i = 0, $max = count($tokens); $i < $max; $i++) {
            $token = $tokens[$i];
            if (is_string($token)) {
                $output .= $token;
            } elseif (in_array($token[0], [T_COMMENT, T_DOC_COMMENT])) {
                // strip comments
                $output .= $token[1];
            } elseif ($token[0] === T_NAMESPACE) {
                if ($inNamespace) {
                    $output .= "}\n";
                }
                $output .= $token[1];

                // namespace name and whitespaces
                while (($t = $tokens[++$i]) && is_array($t) && in_array($t[0], [T_WHITESPACE, T_NS_SEPARATOR, T_STRING])) {
                    $output .= $t[1];
                }
                if (is_string($t) && $t === '{') {
                    $inNamespace = false;
                    --$i;
                } else {
                    $output .= "\n{";
                    $inNamespace = true;
                }
            } else {
                $output .= $token[1];
            }
        }

        if ($inNamespace) {
            $output .= "}\n";
        }

        return $output;
    }

    /**
     * Prevent generated class without namespace to fail.
     *
     * @param string $code
     *
     * @return string
     */
    protected function forceNamespace($code)
    {
        if (preg_match('/\nnamespace/', $code) === 0) {
            $use = array_filter(explode(PHP_EOL, $code), function ($string) {
                return substr($string, 0, 5) === 'use \\';
            });

            $code = str_replace($use, '', $code);

            return "\nnamespace\n{\n" . $code . "\n}\n";
        }

        return $code;
    }

    /**
     * @return bool
     */
    public function isIdentifierQuotingEnabled()
    {
        return $this->identifierQuoting;
    }

    /**
     * @param bool $identifierQuoting
     *
     * @return void
     */
    public function setIdentifierQuoting($identifierQuoting)
    {
        $this->identifierQuoting = $identifierQuoting;
    }
}<|MERGE_RESOLUTION|>--- conflicted
+++ resolved
@@ -22,11 +22,7 @@
 use Propel\Runtime\Adapter\Pdo\SqliteAdapter;
 use Propel\Runtime\Connection\ConnectionInterface;
 use Propel\Runtime\Connection\ConnectionWrapper;
-<<<<<<< HEAD
 use Propel\Runtime\Connection\StatementWrapper;
-=======
-use Propel\Runtime\Connection\PdoConnection;
->>>>>>> e82b0a0b
 use Propel\Runtime\Propel;
 
 class QuickBuilder
@@ -269,11 +265,7 @@
             }
             try {
                 $stmt = $con->prepare($statement);
-<<<<<<< HEAD
                 if ($stmt instanceof StatementWrapper) {
-=======
-                if ($stmt instanceof PDOStatement) {
->>>>>>> e82b0a0b
                     // only execute if has no error
                     $stmt->execute();
                 }
