$slugField = '{{slugFiled}}';
$primaryStringField = '{{primaryStringField}}';

<<<<<<< HEAD
$slugField = {{slugField}};
$separator = {{separator}};

$incrementSlug = function($slug, $separator = {{separator}}) {
    $pieces = explode($separator, $slug);
    $last = end($pieces);

    if (is_numeric($last)) {
        $last++;
        array_pop($pieces); //remove last item, since we want to replace it
        return implode($separator, $pieces) . $separator . $last;
    } else {
        return implode($separator, $pieces) . $separator . '2';
=======
$incrementSlug = function($slug, $separator = '{{separator}}') {
    $pieces = explode($separator, $slug);
    $last = $pieces[count($pieces) - 1];

    if (is_numeric($last)) {
        array_pop($pieces);
        $last++;
        return implode($separator, $pieces) . $separator . $last;
    } else {
        return implode($separator, $pieces) . $separator . '1';
    }
};

$cleanupSlugPart = function($slug, $replacement = '{{replacement}}') {
    // transliterate
    if (function_exists('iconv')) {
      $slug = iconv('utf-8', 'us-ascii//TRANSLIT', $slug);
    }

    // lowercase
    if (function_exists('mb_strtolower')) {
        $slug = mb_strtolower($slug);
    } else {
        $slug = strtolower($slug);
    }
    // remove accents resulting from OSX's iconv
    $slug = str_replace(array('\'', '`', '^'), '', $slug);

    // replace non letter or digits with separator
    $slug = preg_replace('{{replacePattern}}', $replacement, $slug);

    // trim
    $slug = trim($slug, $replacement);

    if (empty($slug)) {
        return 'n-a';
    }

    return $slug;
};

$makeSlugUnique =
function($slug, $separator = '{{separator}}', $alreadyExists = false{{#scopeField}}, $scope{{/scopeField}}) use (&$makeSlugUnique, $incrementSlug, $slugField) {
    $pieces = explode($separator, $slug);
    $last = array_pop($pieces);

    if (is_numeric($last)) {
        $cleanedSlug = implode($separator, $pieces) . $separator;
        $whereClause = '^' . $cleanedSlug . '[0-9]+$';
    } else {
        $whereClause = $slug;
    }

    $query = $this->createQuery()->select($slugField)->orderBySlug('desc');
    {{#scopeField}}
    $query->filterBy('{{scopeField}}', $scope);
    {{/scopeField}}

    if(!$alreadyExists) {
        $count = $query->filterBySlug($slug)->count();
        if ($count > 0) {
            return $makeSlugUnique($incrementSlug($slug), $separator, true{{#scopeField}}, $scope{{/scopeField}});
        }

        return $slug;
    }

    $adapter = $this->getEntityMap()->getAdapter();
    $maxReservedSlug = $query->where($adapter->compareRegex({{slugColumn}}, '?'), $whereClause)->findOne();
    if (null == $maxReservedSlug) {
        return $slug;
>>>>>>> 02b754d3
    }

    return $incrementSlug($maxReservedSlug);
};

$limitSlugSize = function($slug, $reservedSpaces = 3) {
    if (strlen($slug) > ({{fieldSize}} - $reservedSpaces)) {
        $slug = substr($slug, 0, {{fieldSize}} - $reservedSpaces);
    }

    return $slug;
};

$createSlug = function($entity) use ($makeSlugUnique, $cleanupSlugPart, $limitSlugSize) {
    $slug = {{{createSlugFunction}}};
    {{#pattern}}
        $slug = str_replace('//', '/n-a/', $slug);
    {{/pattern}}
    $slug = $cleanupSlugPart($slug);
    $slug = $limitSlugSize($slug);
    $slug = $makeSlugUnique($slug{{#scopeField}}, '{{separator}}', false, $entity->getScope(){{/scopeField}});

    return $slug;
};

<<<<<<< HEAD
$slugsToReserve = []; //slugs to reserve in this change set
$rawSlugs = []; //all slugs without incremention

$searchNewSlug = function($entity, $slug) use (&$slugsToReserve, &$rawSlugs, $incrementSlug) {
    $rawSlugs[$slug] = $entity;

    while (isset($slugsToReserve[$slug]) && $slugsToReserve[$slug] !== $entity) {
        //search until free slug found for this change set
        $slug = $incrementSlug($slug);
=======
$slugs = [];
foreach ($event->getEntitiesToInsert() as $entity) {
    $slug = $entity->getSlug();
    if (null === $slug || '' === $slug) {
        $slug = $createSlug($entity);
    } else {
        $slug = $cleanupSlugPart($slug);
        $slug = $limitSlugSize($slug);
        $slug = $makeSlugUnique($slug{{#scopeField}}, '{{separator}}', false, $entity->getScope(){{/scopeField}});
    }

    while (true) {
        if (!isset($slugs[$slug])) {
            $slugs[$slug] = $entity;
            break;
        }

        //create another slug
        $slug = $incrementSlug($slug{{#pattern}}, '/'{{/pattern}});
>>>>>>> 02b754d3
    }

    $slugsToReserve[$slug] = $entity;
};


//updates
foreach ($event->getEntitiesToUpdate() as $entity) {
    $slugModified = $this->isFieldModified($entity, $slugField);
<<<<<<< HEAD
    if ($slugModified) {
        //the slug field itself has manually been changed, so ignore it.
        continue;
    } else {
        {{#withSlugPattern}}
            {{{replaceSlugPattern}}}
        {{/withSlugPattern}}
        {{^withSlugPattern}}
            $slug = $this->cleanupSlugPart($entity->__toString());
        {{/withSlugPattern}}

        $oldSlug = $reader($entity, $slugField);
        if ($oldSlug !== $slug) {
            //something changed the slug, so check if the new is available
            $searchNewSlug($entity, $slug);
        }
    }
}

//inserts
foreach ($event->getEntitiesToInsert() as $entity) {
    if (null !== $reader($entity, $slugField)) {
        //the slug field has manually been set. I guess he knows what he's doing ;) Ignore this one,
        //hopefully he does not hit a unique key constraint.
        continue;
    }

    {{#withSlugPattern}}
        {{{replaceSlugPattern}}}
    {{/withSlugPattern}}
    {{^withSlugPattern}}
        $slug = $this->cleanupSlugPart($entity->__toString());
    {{/withSlugPattern}}

    $searchNewSlug($entity, $slug);
}

//now we have in $reservedSlugs all slugs, that we want to reserve. Current change set is already checked against each other
//check now against the database and adjust its value so we can safe it into the database.
//we load also all 'slug LIKE $slugs%' because in the database can also be some incremeneted slugs, we need
//to check as well.
//note:
//  this can be slow, when there is much data in it or many incremented values, but sluggable behavior is meant
//  for huge tables. If it gets slow, one should implement the sluggable object on its own with better techniques.
//note 2:
//   since in $rawSlugs is never a incremented slug, we can search LIKE $rawSlug + % to find all incremented slugs

$databaseSlugsQuery = $this->createQuery('SlugEntity')
    ->select([$slugField]);

foreach ($rawSlugs as $slug => $entity) {
    $databaseSlugsQuery->_or();
    $databaseSlugsQuery->where("SlugEntity.$slugField = ?", $slug);
    $databaseSlugsQuery->_or();
    $databaseSlugsQuery->where("SlugEntity.$slugField LIKE ?", $slug . $separator . '%');
}

$databaseSlugs = $databaseSlugsQuery->find();

//flip array so we can access all slugs as hash map, which is faster
$databaseSlugsIndexed = array_flip($databaseSlugs->getData());

$finalSlugs = []; //unique slugs across current change set and database state

foreach ($slugsToReserve as $slug => $entity) {
    if (isset($databaseSlugsIndexed[$slug])) {

        //this slug is already in the database in current change set or in $finalSlugs, so we need to increment it
        while (
            isset($databaseSlugsIndexed[$slug]) ||
            (isset($finalSlugs[$slug]) && $finalSlugs[$slug] !== $entity) ||
            (isset($slugsToReserve[$slug]) && $slugsToReserve[$slug] !== $entity)) {
            $slug = $incrementSlug($slug);
        }

        //we finally found a free slug, lets set it
        $finalSlugs[$slug] = $entity;
    } else {
        //everyting is good, ready to set
        $finalSlugs[$slug] = $entity;
=======
    {{#notPermanent}}
    if ($this->isFieldModified($entity, $primaryStringField) && !$slugModified) {
        $entity->setSlug($createSlug($entity));
    }
    {{/notPermanent}}

    if ($slugModified) {
        $slug = $entity->getSlug();
        if (null === $slug || '' === $slug) {
            $slug = $createSlug($entity);
        } else {
            $slug = $cleanupSlugPart($slug);
            $slug = $limitSlugSize($slug);
            $slug = $makeSlugUnique($slug{{#scopeField}}, '{{separator}}', false, $entity->getScope(){{/scopeField}});
        }

        while (true) {
            if (!isset($slugs[$slug])) {
                $slugs[$slug] = $entity;
                break;
            }

            //create another slug
            $slug = $incrementSlug($slug{{#pattern}}, '/'{{/pattern}});
        }
>>>>>>> 02b754d3
    }
}

//update the actual field in the entity
<<<<<<< HEAD
foreach ($finalSlugs as $slug => $entity) {
    $writer($entity, $slugField, $slug);
=======
foreach ($slugs as $slug => $entity) {
    $entity->setSlug($slug);
>>>>>>> 02b754d3
}<|MERGE_RESOLUTION|>--- conflicted
+++ resolved
@@ -1,21 +1,6 @@
 $slugField = '{{slugFiled}}';
 $primaryStringField = '{{primaryStringField}}';
 
-<<<<<<< HEAD
-$slugField = {{slugField}};
-$separator = {{separator}};
-
-$incrementSlug = function($slug, $separator = {{separator}}) {
-    $pieces = explode($separator, $slug);
-    $last = end($pieces);
-
-    if (is_numeric($last)) {
-        $last++;
-        array_pop($pieces); //remove last item, since we want to replace it
-        return implode($separator, $pieces) . $separator . $last;
-    } else {
-        return implode($separator, $pieces) . $separator . '2';
-=======
 $incrementSlug = function($slug, $separator = '{{separator}}') {
     $pieces = explode($separator, $slug);
     $last = $pieces[count($pieces) - 1];
@@ -87,7 +72,6 @@
     $maxReservedSlug = $query->where($adapter->compareRegex({{slugColumn}}, '?'), $whereClause)->findOne();
     if (null == $maxReservedSlug) {
         return $slug;
->>>>>>> 02b754d3
     }
 
     return $incrementSlug($maxReservedSlug);
@@ -113,17 +97,6 @@
     return $slug;
 };
 
-<<<<<<< HEAD
-$slugsToReserve = []; //slugs to reserve in this change set
-$rawSlugs = []; //all slugs without incremention
-
-$searchNewSlug = function($entity, $slug) use (&$slugsToReserve, &$rawSlugs, $incrementSlug) {
-    $rawSlugs[$slug] = $entity;
-
-    while (isset($slugsToReserve[$slug]) && $slugsToReserve[$slug] !== $entity) {
-        //search until free slug found for this change set
-        $slug = $incrementSlug($slug);
-=======
 $slugs = [];
 foreach ($event->getEntitiesToInsert() as $entity) {
     $slug = $entity->getSlug();
@@ -143,98 +116,15 @@
 
         //create another slug
         $slug = $incrementSlug($slug{{#pattern}}, '/'{{/pattern}});
->>>>>>> 02b754d3
     }
 
-    $slugsToReserve[$slug] = $entity;
-};
+    $slugs[$slug] = $entity;
+}
 
 
 //updates
 foreach ($event->getEntitiesToUpdate() as $entity) {
     $slugModified = $this->isFieldModified($entity, $slugField);
-<<<<<<< HEAD
-    if ($slugModified) {
-        //the slug field itself has manually been changed, so ignore it.
-        continue;
-    } else {
-        {{#withSlugPattern}}
-            {{{replaceSlugPattern}}}
-        {{/withSlugPattern}}
-        {{^withSlugPattern}}
-            $slug = $this->cleanupSlugPart($entity->__toString());
-        {{/withSlugPattern}}
-
-        $oldSlug = $reader($entity, $slugField);
-        if ($oldSlug !== $slug) {
-            //something changed the slug, so check if the new is available
-            $searchNewSlug($entity, $slug);
-        }
-    }
-}
-
-//inserts
-foreach ($event->getEntitiesToInsert() as $entity) {
-    if (null !== $reader($entity, $slugField)) {
-        //the slug field has manually been set. I guess he knows what he's doing ;) Ignore this one,
-        //hopefully he does not hit a unique key constraint.
-        continue;
-    }
-
-    {{#withSlugPattern}}
-        {{{replaceSlugPattern}}}
-    {{/withSlugPattern}}
-    {{^withSlugPattern}}
-        $slug = $this->cleanupSlugPart($entity->__toString());
-    {{/withSlugPattern}}
-
-    $searchNewSlug($entity, $slug);
-}
-
-//now we have in $reservedSlugs all slugs, that we want to reserve. Current change set is already checked against each other
-//check now against the database and adjust its value so we can safe it into the database.
-//we load also all 'slug LIKE $slugs%' because in the database can also be some incremeneted slugs, we need
-//to check as well.
-//note:
-//  this can be slow, when there is much data in it or many incremented values, but sluggable behavior is meant
-//  for huge tables. If it gets slow, one should implement the sluggable object on its own with better techniques.
-//note 2:
-//   since in $rawSlugs is never a incremented slug, we can search LIKE $rawSlug + % to find all incremented slugs
-
-$databaseSlugsQuery = $this->createQuery('SlugEntity')
-    ->select([$slugField]);
-
-foreach ($rawSlugs as $slug => $entity) {
-    $databaseSlugsQuery->_or();
-    $databaseSlugsQuery->where("SlugEntity.$slugField = ?", $slug);
-    $databaseSlugsQuery->_or();
-    $databaseSlugsQuery->where("SlugEntity.$slugField LIKE ?", $slug . $separator . '%');
-}
-
-$databaseSlugs = $databaseSlugsQuery->find();
-
-//flip array so we can access all slugs as hash map, which is faster
-$databaseSlugsIndexed = array_flip($databaseSlugs->getData());
-
-$finalSlugs = []; //unique slugs across current change set and database state
-
-foreach ($slugsToReserve as $slug => $entity) {
-    if (isset($databaseSlugsIndexed[$slug])) {
-
-        //this slug is already in the database in current change set or in $finalSlugs, so we need to increment it
-        while (
-            isset($databaseSlugsIndexed[$slug]) ||
-            (isset($finalSlugs[$slug]) && $finalSlugs[$slug] !== $entity) ||
-            (isset($slugsToReserve[$slug]) && $slugsToReserve[$slug] !== $entity)) {
-            $slug = $incrementSlug($slug);
-        }
-
-        //we finally found a free slug, lets set it
-        $finalSlugs[$slug] = $entity;
-    } else {
-        //everyting is good, ready to set
-        $finalSlugs[$slug] = $entity;
-=======
     {{#notPermanent}}
     if ($this->isFieldModified($entity, $primaryStringField) && !$slugModified) {
         $entity->setSlug($createSlug($entity));
@@ -260,16 +150,10 @@
             //create another slug
             $slug = $incrementSlug($slug{{#pattern}}, '/'{{/pattern}});
         }
->>>>>>> 02b754d3
     }
 }
 
 //update the actual field in the entity
-<<<<<<< HEAD
-foreach ($finalSlugs as $slug => $entity) {
-    $writer($entity, $slugField, $slug);
-=======
 foreach ($slugs as $slug => $entity) {
     $entity->setSlug($slug);
->>>>>>> 02b754d3
 }