--- conflicted
+++ resolved
@@ -22,13 +22,8 @@
     /**
      * @dataProvider dataForTestException
      *
-<<<<<<< HEAD
-=======
-     * @expectedException \Propel\Runtime\Exception\PropelException
-     *
      * @param mixed $groupBy
      *
->>>>>>> 2877f266
      * @return void
      */
     public function testGroupByArrayThrowException($groupBy)
@@ -104,12 +99,9 @@
         $this->assertEquals(3, $authors[1]['nbBooks']);
     }
 
-<<<<<<< HEAD
-=======
     /**
      * @return array
      */
->>>>>>> 2877f266
     public function dataForTestException()
     {
         return [
